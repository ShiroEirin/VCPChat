--- conflicted
+++ resolved
@@ -1,4 +1,3 @@
-<<<<<<< HEAD
 // WorkflowEditor Execution Engine
 (function() {
     'use strict';
@@ -16,11 +15,16 @@
             this.executionQueue = [];
             this.nodeResults = new Map(); // 存储节点执行结果
             this.nodeInputData = new Map(); // 存储节点输入数据
+            this.executedNodes = new Set(); // 全局执行状态跟踪
+            this.executingNodes = new Set(); // 正在执行的节点
             
             // 从 settings.json 读取配置
             this.loadSettings();
             
             WorkflowEditor_ExecutionEngine.instance = this;
+            try {
+                console.log('[ExecutionEngine] URLRenderer router v2 loaded');
+            } catch (_) {}
         }
 
         static getInstance() {
@@ -75,6 +79,8 @@
             this.isExecuting = true;
             this.nodeResults.clear();
             this.nodeInputData.clear();
+            this.executedNodes.clear(); // 清空执行状态
+            this.executingNodes.clear(); // 清空正在执行状态
             
             try {
                 console.log('[ExecutionEngine] Starting workflow execution');
@@ -82,14 +88,18 @@
                 // 获取所有节点和连接
                 const nodes = this.stateManager.getAllNodes();
                 
-                // 优先使用 ConnectionManager 获取连接
-                let connections;
-                if (this.connectionManager) {
-                    connections = this.connectionManager.getAllConnections();
-                    console.log('[ExecutionEngine] 使用 ConnectionManager 获取连接:', connections.length);
+                // 简化：直接从 StateManager 获取连接（单一数据源）
+                const connections = this.stateManager.getAllConnections();
+                console.log('[ExecutionEngine] 从 StateManager 获取连接:', connections.length);
+                
+                // 调试信息：输出连接详情
+                if (connections.length > 0) {
+                    console.log('[ExecutionEngine] 连接详情:');
+                    connections.forEach((conn, index) => {
+                        console.log(`  ${index + 1}. ${conn.sourceNodeId} → ${conn.targetNodeId} (${conn.targetParam})`);
+                    });
                 } else {
-                    connections = this.stateManager.getAllConnections();
-                    console.log('[ExecutionEngine] 回退到 StateManager 获取连接:', connections.length);
+                    console.warn('[ExecutionEngine] ⚠️ 没有找到任何连接，请检查连接是否正确保存');
                 }
                 
                 // 构建执行图
@@ -221,8 +231,6 @@
             
             // 使用队列进行广度优先执行
             const executionQueue = [startNode.id];
-            const executed = new Set();
-            const executing = new Set();
             let maxIterations = executionGraph.size * 3; // 防止无限循环
             let iterations = 0;
             
@@ -233,13 +241,13 @@
                 console.log(`[ExecutionEngine] 处理队列中的节点: ${nodeId} (迭代 ${iterations})`);
                 
                 // 跳过已执行的节点
-                if (executed.has(nodeId)) {
+                if (this.executedNodes.has(nodeId)) {
                     console.log(`[ExecutionEngine] 节点 ${nodeId} 已执行，跳过`);
                     continue;
                 }
                 
                 // 检查循环依赖
-                if (executing.has(nodeId)) {
+                if (this.executingNodes.has(nodeId)) {
                     console.warn(`[ExecutionEngine] 跳过正在执行的节点: ${nodeId}`);
                     continue;
                 }
@@ -250,10 +258,10 @@
                     continue;
                 }
                 
-                // 检查所有输入节点是否已执行
+                // 检查所有输入节点是否已执行（使用全局执行状态）
                 const allInputsReady = graphNode.inputs.length === 0 || 
                     graphNode.inputs.every(input => {
-                        const ready = executed.has(input.sourceNodeId);
+                        const ready = this.executedNodes.has(input.sourceNodeId);
                         console.log(`[ExecutionEngine] 检查输入节点 ${input.sourceNodeId}: ${ready ? '已执行' : '未执行'}`);
                         return ready;
                     });
@@ -267,12 +275,12 @@
                     continue;
                 }
                 
-                // 收集输入数据
-                this.collectInputData(nodeId, graphNode);
+                // 新的统一数据传播机制下，数据已经在 propagateOutputData 中直接展开到顶层
+                // 不再需要单独的数据收集步骤
                 
                 // 检查是否所有必需参数都已准备好
                 if (this.areRequiredInputsReady(nodeId, graphNode.node)) {
-                    executing.add(nodeId);
+                    this.executingNodes.add(nodeId);
                     
                     try {
                         console.log(`[ExecutionEngine] 开始执行节点: ${nodeId}`);
@@ -287,7 +295,7 @@
                         
                         // 将下游节点加入执行队列
                         graphNode.outputs.forEach(output => {
-                            if (!executed.has(output.targetNodeId) && !executionQueue.includes(output.targetNodeId)) {
+                            if (!this.executedNodes.has(output.targetNodeId) && !executionQueue.includes(output.targetNodeId)) {
                                 console.log(`[ExecutionEngine] 将下游节点加入队列: ${output.targetNodeId}`);
                                 executionQueue.push(output.targetNodeId);
                             } else {
@@ -295,18 +303,18 @@
                             }
                         });
                         
-                        executed.add(nodeId);
+                        this.executedNodes.add(nodeId);
                         console.log(`[ExecutionEngine] 节点 ${nodeId} 执行完成`);
                         
                     } catch (error) {
                         console.error(`[ExecutionEngine] 节点 ${nodeId} 执行失败:`, error);
                         throw error;
                     } finally {
-                        executing.delete(nodeId);
+                        this.executingNodes.delete(nodeId);
                     }
                 } else {
                     console.log(`[ExecutionEngine] 节点 ${nodeId} 必需输入未准备好，标记为已处理`);
-                    executed.add(nodeId); // 标记为已处理，避免无限循环
+                    this.executedNodes.add(nodeId); // 标记为已处理，避免无限循环
                 }
             }
             
@@ -314,7 +322,7 @@
                 console.warn(`[ExecutionEngine] 达到最大迭代次数 ${maxIterations}，可能存在循环依赖`);
             }
             
-            console.log(`[ExecutionEngine] 节点链执行完成，已执行节点:`, Array.from(executed));
+            console.log(`[ExecutionEngine] 节点链执行完成，已执行节点:`, Array.from(this.executedNodes));
         }
 
         // 收集输入数据
@@ -471,8 +479,25 @@
                     return this.executeUrlExtractorNode(node, inputData);
                 case 'imageUpload': // 图片上传节点类型
                     return this.executeImageUploadNode(node, inputData);
+                case 'aiCompose': // AI拼接器节点类型
+                    return this.executeAiComposeNode(node, inputData);
                 default:
                     throw new Error(`未知的辅助节点类型: ${node.pluginId}`);
+            }
+        }
+
+        // 执行AI拼接器节点（转调 NodeManager 的实现）
+        async executeAiComposeNode(node, inputData) {
+            if (window.WorkflowEditor_NodeManager && window.WorkflowEditor_NodeManager.executeAiComposeNode) {
+                try {
+                    const result = await window.WorkflowEditor_NodeManager.executeAiComposeNode(node, inputData);
+                    return result;
+                } catch (error) {
+                    console.error('[ExecutionEngine] AI拼接器执行失败:', error);
+                    throw error;
+                }
+            } else {
+                throw new Error('AI拼接器功能未加载，请确保相关模块已正确加载');
             }
         }
 
@@ -502,69 +527,30 @@
             // 合并节点配置和输入数据，支持数据引用解析
             const allParams = {};
             
-            // 先添加节点配置中的参数，支持数据引用
+            // 先添加节点配置中的参数，支持模板变量解析
             if (node.config) {
                 for (const [key, value] of Object.entries(node.config)) {
                     const resolvedValue = this._resolveValue(value, inputData);
                     
-                    // 特殊处理：如果解析结果是对象，尝试提取 'output' 属性或将其 JSON 字符串化
+                    // 统一的数据传播机制下，解析结果应该是简单类型
                     if (typeof resolvedValue === 'object' && resolvedValue !== null) {
-                        if (resolvedValue.output !== undefined) {
-                            allParams[key] = String(resolvedValue.output); // 提取 output 属性并转为字符串
-                            console.log(`[ExecutionEngine] 提取对象参数 ${key} 的 'output' 属性: ${allParams[key]}`);
-                        } else {
-                            allParams[key] = JSON.stringify(resolvedValue); // 否则，将整个对象 JSON 字符串化
-                            console.log(`[ExecutionEngine] JSON 字符串化复杂对象参数 ${key}: ${allParams[key]}`);
-                        }
+                        // 对于对象类型，JSON 字符串化
+                        allParams[key] = JSON.stringify(resolvedValue);
+                        console.log(`[ExecutionEngine] JSON 字符串化对象参数 ${key}: ${allParams[key]}`);
                     } else {
-                        allParams[key] = resolvedValue; // 对于非对象类型，直接使用解析后的值
+                        // 对于简单类型，直接使用
+                        allParams[key] = resolvedValue;
                         console.log(`[ExecutionEngine] 添加参数 ${key}: ${allParams[key]}`);
                     }
                 }
             }
             
-            // 再添加输入数据中的参数，支持智能字段提取
-            Object.entries(inputData).forEach(([key, value]) => {
-                // 跳过无效的键名，避免添加undefined参数
-                if (!key || key === 'undefined' || key === 'null') {
-                    console.warn(`[ExecutionEngine] 跳过无效的参数键: ${key}`);
-                    return;
-                }
-                
-                // 仅当 allParams 中没有该键，或者该键的值为 undefined/null/空字符串时，才从 inputData 中添加
-                // 这样可以确保 node.config 中的配置（已解析变量）优先
-                if (allParams[key] === undefined || allParams[key] === null || allParams[key] === '') {
-                    if (value !== null && value !== undefined && value !== '') {
-                        // 如果输入数据是对象，尝试提取有用的字段
-                        if (typeof value === 'object' && value !== null) {
-                            // 智能字段映射：根据参数名称自动提取对应字段
-                            if (key === 'url') {
-                                // 对于url参数，优先查找imageUrl、url等字段
-                                const urlValue = value.imageUrl || value.url || value.downloadUrl || value;
-                                allParams[key] = urlValue;
-                                console.log(`[ExecutionEngine] 智能提取URL字段 ${key}: ${urlValue}`);
-                            } else if (key === 'downloadDir' && value.downloadDir) {
-                                allParams[key] = value.downloadDir;
-                                console.log(`[ExecutionEngine] 提取downloadDir字段: ${value.downloadDir}`);
-                            } else if (value.output !== undefined) { // 增加对 {output: ...} 格式的支持
-                                allParams[key] = String(value.output);
-                                console.log(`[ExecutionEngine] 提取输入数据对象 ${key} 的 'output' 属性: ${allParams[key]}`);
-                            }
-                            else {
-                                // 对于其他复杂对象，不再直接跳过，而是尝试 JSON 字符串化
-                                allParams[key] = JSON.stringify(value);
-                                console.log(`[ExecutionEngine] JSON 字符串化输入数据复杂对象 ${key}: ${allParams[key]}`);
-                            }
-                        } else {
-                            // 简单类型的值直接添加
-                            allParams[key] = value;
-                            console.log(`[ExecutionEngine] 添加简单参数 ${key}: ${value}`);
-                        }
-                    }
-                } else {
-                    console.log(`[ExecutionEngine] 参数 ${key} 已在节点配置中处理，跳过输入数据`);
-                }
-            });
+            // 数据传播的目的是为模板变量提供数据源
+            // 一旦模板变量解析完成，就不需要再添加原始传播数据作为请求参数
+            // 只使用节点配置中已经解析好的参数即可
+            
+            console.log(`[ExecutionEngine] 使用节点配置参数，跳过原始传播数据的添加`);
+            console.log(`[ExecutionEngine] 输入数据仅用于模板变量解析:`, Object.keys(inputData));
             
             console.log(`[ExecutionEngine] 合并后的参数:`, allParams);
             
@@ -1356,1829 +1342,6 @@
             console.log(`[ExecutionEngine] 输入数据:`, inputData);
             
             // 检查是否有批量渲染补丁可用
-            if (window.WorkflowEditor_NodeManager && 
-                window.WorkflowEditor_NodeManager.executeUrlRendererNode && 
-                typeof window.WorkflowEditor_NodeManager.executeUrlRendererNode === 'function') {
-                
-                console.log(`[ExecutionEngine] 使用批量渲染补丁处理URL渲染`);
-                
-                try {
-                    // 调用补丁中的批量渲染方法
-                    return window.WorkflowEditor_NodeManager.executeUrlRendererNode.call(
-                        window.WorkflowEditor_NodeManager, 
-                        node, 
-                        inputData
-                    );
-                } catch (error) {
-                    console.error(`[ExecutionEngine] 批量渲染补丁执行失败，回退到原始方法:`, error);
-                    // 如果补丁失败，继续使用原始方法
-                }
-            }
-            
-            // 原始单个URL渲染逻辑（作为后备方案）
-            const config = node.config || {};
-            let { urlPath = 'imageUrl', renderType = 'image', width = 300, height = 200 } = node.config || {};
-            
-            // 对 urlPath 进行变量解析
-            console.log(`[ExecutionEngine] URL渲染器 - 原始urlPath: ${urlPath}`);
-            const resolvedUrlPath = this._resolveValue(urlPath, inputData);
-            console.log(`[ExecutionEngine] URL渲染器 - 解析后urlPath:`, resolvedUrlPath, `类型: ${typeof resolvedUrlPath}`);
-
-            // 从输入数据或配置中获取URL
-            let url = null;
-            
-            // 检查解析后的结果类型
-            if (Array.isArray(resolvedUrlPath)) {
-                // 如果解析结果是数组，说明 {{input.images}} 被解析成了数组
-                console.log(`[ExecutionEngine] 检测到数组数据，尝试提取第一个URL`);
-                
-                // 尝试从数组中提取URL
-                for (const item of resolvedUrlPath) {
-                    if (typeof item === 'string' && (item.startsWith('http://') || item.startsWith('https://'))) {
-                        url = item;
-                        break;
-                    } else if (typeof item === 'object' && item !== null) {
-                        url = item.url || item.imageUrl || item.src;
-                        if (url) break;
-                    }
-                }
-                
-                console.log(`[ExecutionEngine] 从数组中提取的URL: ${url}`);
-            } 
-            // 检查解析后的 urlPath 是否直接是一个URL字符串
-            else if (resolvedUrlPath && (typeof resolvedUrlPath === 'string') && (resolvedUrlPath.startsWith('http://') || resolvedUrlPath.startsWith('https://'))) {
-                url = resolvedUrlPath;
-                console.log(`[ExecutionEngine] 从解析后的 urlPath 中获取URL: ${url}`);
-            } 
-            // 否则，尝试从 inputData 中提取
-            else if (inputData.input && typeof inputData.input === 'object') {
-                // 如果 urlPath 仍然是字符串路径，使用它来提取数据
-                if (typeof urlPath === 'string') {
-                    url = this._getNestedProperty(inputData.input, urlPath) || inputData.input.imageUrl || inputData.input.url;
-                } else {
-                    url = inputData.input.imageUrl || inputData.input.url;
-                }
-                console.log(`[ExecutionEngine] 从输入数据中提取URL: ${url}`);
-            } else if (inputData.url) {
-                url = inputData.url;
-                console.log(`[ExecutionEngine] 从输入数据url字段获取: ${url}`);
-            } else if (inputData.imageUrl) {
-                url = inputData.imageUrl;
-                console.log(`[ExecutionEngine] 从输入数据imageUrl字段获取: ${url}`);
-            } else if (node.config.url) {
-                url = this._resolveValue(node.config.url, inputData);
-                console.log(`[ExecutionEngine] 从配置url字段获取: ${url}`);
-            }
-            
-            console.log(`[ExecutionEngine] 最终提取的URL:`, url);
-            
-            if (!url) {
-                console.warn(`[ExecutionEngine] URL渲染器未找到有效的URL`);
-                return { error: '未找到有效的URL进行渲染' };
-            }
-            
-            // 根据渲染类型生成相应的HTML内容
-            let htmlContent = '';
-            let actualRenderType = renderType;
-            
-            // 处理 auto 类型：根据URL自动判断渲染方式
-            if (renderType === 'auto') {
-                if (url.match(/\.(jpg|jpeg|png|gif|bmp|webp|svg)(\?.*)?$/i)) {
-                    actualRenderType = 'image';
-                } else if (url.includes('youtube.com') || url.includes('youtu.be') || url.includes('bilibili.com')) {
-                    actualRenderType = 'iframe';
-                } else {
-                    actualRenderType = 'link';
-                }
-                console.log(`[ExecutionEngine] Auto模式检测到渲染类型: ${actualRenderType}`);
-            }
-            
-            switch (actualRenderType) {
-                case 'image':
-                    htmlContent = `<img src="${url}" alt="渲染图片" style="max-width: ${width}px; max-height: ${height}px;" />`;
-                    break;
-                case 'iframe':
-                    htmlContent = `<iframe src="${url}" width="${width}" height="${height}" frameborder="0"></iframe>`;
-                    break;
-                case 'link':
-                    htmlContent = `<a href="${url}" target="_blank">${url}</a>`;
-                    break;
-                default:
-                    htmlContent = `<div>URL: <a href="${url}" target="_blank">${url}</a></div>`;
-            }
-            
-            // 更新节点的显示内容
-            console.log(`[ExecutionEngine] 尝试更新节点 ${node.id} 的显示内容`);
-            
-            // 尝试多种选择器来找到节点元素
-            let nodeElement = document.querySelector(`[data-node-id="${node.id}"] .node-content`);
-            if (!nodeElement) {
-                nodeElement = document.querySelector(`#${node.id} .node-content`);
-            }
-            if (!nodeElement) {
-                nodeElement = document.querySelector(`[data-node-id="${node.id}"]`);
-            }
-            if (!nodeElement) {
-                nodeElement = document.querySelector(`#${node.id}`);
-            }
-            
-            if (nodeElement) {
-                console.log(`[ExecutionEngine] 找到节点元素，更新内容:`, htmlContent);
-                
-                // 如果是 .node-content 元素，直接设置内容
-                if (nodeElement.classList.contains('node-content')) {
-                    nodeElement.innerHTML = htmlContent;
-                } else {
-                    // 如果是节点容器，查找或创建 .node-content 子元素
-                    let contentElement = nodeElement.querySelector('.node-content');
-                    if (!contentElement) {
-                        contentElement = nodeElement.querySelector('.node-body');
-                    }
-                    if (!contentElement) {
-                        // 创建一个内容区域
-                        contentElement = document.createElement('div');
-                        contentElement.className = 'node-rendered-content';
-                        contentElement.style.cssText = 'padding: 10px; margin-top: 5px; border-top: 1px solid #333;';
-                        nodeElement.appendChild(contentElement);
-                    }
-                    contentElement.innerHTML = htmlContent;
-                }
-                
-                console.log(`[ExecutionEngine] 节点 ${node.id} 显示内容已更新`);
-            } else {
-                console.warn(`[ExecutionEngine] 未找到节点 ${node.id} 的DOM元素`);
-                
-                // 尝试通过 stateManager 更新节点
-                if (this.stateManager && this.stateManager.updateNodeContent) {
-                    console.log(`[ExecutionEngine] 尝试通过 stateManager 更新节点内容`);
-                    this.stateManager.updateNodeContent(node.id, htmlContent);
-                }
-            }
-            
-            return {
-                success: true,
-                url: url,
-                htmlContent: htmlContent,
-                renderType: renderType
-            };
-        }
-
-        // 执行文本显示节点
-        executeTextDisplayNode(node, inputData) {
-            console.log(`[ExecutionEngine] 执行文本显示节点:`, node.id);
-            
-            let text = '';
-            if (inputData.input && typeof inputData.input === 'object') {
-                text = inputData.input.text || inputData.input.message || JSON.stringify(inputData.input);
-            } else if (inputData.text) {
-                text = inputData.text;
-            } else if (inputData.message) {
-                text = inputData.message;
-            }
-            
-            // 更新节点显示
-            if (this.stateManager) {
-                const nodeElement = document.querySelector(`[data-node-id="${node.id}"] .node-content`);
-                if (nodeElement) {
-                    nodeElement.textContent = text;
-                }
-            }
-            
-            return { success: true, text: text };
-        }
-
-        // 执行图片显示节点
-        executeImageDisplayNode(node, inputData) {
-            console.log(`[ExecutionEngine] 执行图片显示节点:`, node.id);
-            
-            let imageUrl = '';
-            if (inputData.input && typeof inputData.input === 'object') {
-                imageUrl = inputData.input.imageUrl || inputData.input.url;
-            } else if (inputData.imageUrl) {
-                imageUrl = inputData.imageUrl;
-            } else if (inputData.url) {
-                imageUrl = inputData.url;
-            }
-            
-            if (imageUrl) {
-                const imgHtml = `<img src="${imageUrl}" alt="显示图片" style="max-width: 200px; max-height: 200px;" />`;
-                
-                // 更新节点显示
-                if (this.stateManager) {
-                    const nodeElement = document.querySelector(`[data-node-id="${node.id}"] .node-content`);
-                    if (nodeElement) {
-                        nodeElement.innerHTML = imgHtml;
-                    }
-                }
-            }
-            
-            return { success: true, imageUrl: imageUrl };
-        }
-
-        // 执行HTML显示节点
-        executeHtmlDisplayNode(node, inputData) {
-            console.log(`[ExecutionEngine] 执行HTML显示节点:`, node.id);
-            
-            let htmlContent = '';
-            if (inputData.input && typeof inputData.input === 'object') {
-                htmlContent = inputData.input.html || inputData.input.htmlContent || inputData.input.content;
-            } else if (inputData.html) {
-                htmlContent = inputData.html;
-            } else if (inputData.htmlContent) {
-                htmlContent = inputData.htmlContent;
-            }
-            
-            // 更新节点显示
-            if (this.stateManager) {
-                const nodeElement = document.querySelector(`[data-node-id="${node.id}"] .node-content`);
-                if (nodeElement) {
-                    nodeElement.innerHTML = htmlContent;
-                }
-            }
-            
-            return { success: true, htmlContent: htmlContent };
-        }
-
-        // 执行JSON显示节点
-        executeJsonDisplayNode(node, inputData) {
-            console.log(`[ExecutionEngine] 执行JSON显示节点:`, node.id);
-            
-            let jsonData = inputData.input || inputData;
-            const jsonString = JSON.stringify(jsonData, null, 2);
-            
-            // 更新节点显示
-            if (this.stateManager) {
-                const nodeElement = document.querySelector(`[data-node-id="${node.id}"] .node-content`);
-                if (nodeElement) {
-                    nodeElement.innerHTML = `<pre>${jsonString}</pre>`;
-                }
-            }
-            
-            return { success: true, jsonData: jsonData };
-        }
-
-        // 传播输出数据
-        propagateOutputData(nodeId, graphNode) {
-            const result = this.nodeResults.get(nodeId);
-            const sourceNode = graphNode.node;
-            console.log(`[ExecutionEngine] 传播节点 ${nodeId} 的输出数据:`, result);
-            console.log(`[ExecutionEngine] 节点有 ${graphNode.outputs.length} 个输出连接`);
-            
-            if (graphNode.outputs.length === 0) {
-                console.log(`[ExecutionEngine] 节点 ${nodeId} 没有输出连接，跳过数据传播`);
-                return;
-            }
-            
-            graphNode.outputs.forEach((output, index) => {
-                console.log(`[ExecutionEngine] 处理输出连接 ${index + 1}:`, output);
-                
-                const targetInputData = this.nodeInputData.get(output.targetNodeId) || {};
-                console.log(`[ExecutionEngine] 目标节点 ${output.targetNodeId} 当前输入数据:`, targetInputData);
-                
-                // 优先使用连接配置的目标参数名，然后是默认的 'input'
-                let targetParam = output.connection?.targetParam || output.targetPort || 'input';
-                let useCustomOutputName = false;
-                
-                // 如果源节点是辅助节点且配置了自定义输出参数名，使用它作为键名
-                if (sourceNode.category === 'auxiliary' && sourceNode.config && sourceNode.config.outputParamName) {
-                    // 注意：这里不应该改变 targetParam，而是在数据中使用自定义键名
-                    useCustomOutputName = true;
-                    console.log(`[ExecutionEngine] 源节点使用自定义输出参数名: ${sourceNode.config.outputParamName}`);
-                }
-                
-                // 直接传播完整的输出数据 - 保持数据流透明
-                let dataToPass = result;
-                
-                // 保留正则节点的特殊处理（向后兼容）
-                if (useCustomOutputName && sourceNode.pluginId === 'regex' && result && typeof result === 'object' && result.output !== undefined) {
-                    dataToPass = result.output;
-                    console.log(`[ExecutionEngine] 正则节点使用自定义输出名，传递 output 字段:`, dataToPass);
-                } else {
-                    // 对于所有其他情况，直接传递完整数据
-                    // 让下游节点通过模板语法自己选择需要的字段
-                    console.log(`[ExecutionEngine] 传递完整输出数据到参数 ${targetParam}`);
-                }
-                
-                targetInputData[targetParam] = dataToPass;
-                
-                console.log(`[ExecutionEngine] 设置节点 ${output.targetNodeId} 的输入参数 ${targetParam}:`, dataToPass);
-                
-                this.nodeInputData.set(output.targetNodeId, targetInputData);
-                
-                // 检查目标节点是否现在可以执行
-                const targetNode = this.stateManager.getNode(output.targetNodeId);
-                if (targetNode && this.areRequiredInputsReady(output.targetNodeId, targetNode)) {
-                    console.log(`[ExecutionEngine] 节点 ${output.targetNodeId} 现在可以执行了`);
-                }
-            });
-        }
-
-        // 更新节点状态
-        updateNodeStatus(nodeId, status) {
-            if (this.stateManager) {
-                const node = this.stateManager.getNode(nodeId);
-                if (node) {
-                    node.status = status;
-                    this.stateManager.updateNode(nodeId, { status });
-                }
-            }
-        }
-
-        // 停止执行
-        stopExecution() {
-            this.isExecuting = false;
-            console.log('[ExecutionEngine] Execution stopped');
-        }
-
-        // 获取节点结果
-        getNodeResult(nodeId) {
-            return this.nodeResults.get(nodeId);
-        }
-
-        // 获取所有结果
-        getAllResults() {
-            return Object.fromEntries(this.nodeResults);
-        }
-
-        // 清除结果
-        clearResults() {
-            this.nodeResults.clear();
-            this.nodeInputData.clear();
-        }
-
-        // 已移除 extractPluginOutput 方法 - 数据流现在完全透明
-        // 插件输出直接传递给下游节点，不进行任何过滤
-
-        // 已移除 cleanPluginOutput 方法 - 不再进行数据清洗
-        // 保持插件输出的完整性和透明性
-
-        // 处理输入数据，支持JSON解析
-        processInputData(data) {
-            console.log(`[ExecutionEngine] 处理输入数据:`, data);
-            
-            // 如果数据是字符串，尝试解析为JSON
-            if (typeof data === 'string') {
-                try {
-                    const parsed = JSON.parse(data);
-                    console.log(`[ExecutionEngine] 成功解析JSON:`, parsed);
-                    return parsed;
-                } catch (e) {
-                    console.log(`[ExecutionEngine] 字符串不是有效JSON，返回原始字符串`);
-                    return data;
-                }
-            }
-            
-            return data;
-        }
-
-
-        // 设置嵌套对象的值（支持 a.b.c 格式）
-        setNestedValue(obj, path, value) {
-            const keys = path.split('.');
-            let current = obj;
-            
-            for (let i = 0; i < keys.length - 1; i++) {
-                const key = keys[i];
-                if (!(key in current) || typeof current[key] !== 'object') {
-                    current[key] = {};
-                }
-                current = current[key];
-            }
-            
-            current[keys[keys.length - 1]] = value;
-        }
-
-        // 辅助方法：安全获取嵌套属性
-        _getNestedProperty(obj, path) {
-            if (!obj || typeof obj !== 'object' || !path) return undefined;
-            const parts = path.split('.');
-            let current = obj;
-            for (const part of parts) {
-                if (current === null || typeof current !== 'object' || !current.hasOwnProperty(part)) {
-                    return undefined;
-                }
-                current = current[part];
-            }
-            return current;
-        }
-
-        // 辅助方法：解析带有 {{...}} 语法的变量
-        _resolveValue(value, inputData) {
-            if (typeof value !== 'string') {
-                return value; // 只处理字符串
-            }
-
-            const regex = /\{\{(.*?)\}\}/g;
-            let resolved = value;
-            let match;
-
-            // First pass: check if the entire string is a single {{...}} expression
-            const fullMatchRegex = /^\{\{(.*?)\}\}$/;
-            const fullMatch = value.match(fullMatchRegex);
-            if (fullMatch) {
-                const path = fullMatch[1].trim(); // 例如: 'extractedUrls' 或 'input.extractedUrls'
-                const resolvedData = this._resolveVariablePath(path, inputData);
-                
-                // 特殊处理：如果解析结果是对象且包含 'output' 属性，则提取其值
-                if (typeof resolvedData === 'object' && resolvedData !== null && resolvedData.output !== undefined) {
-                    return String(resolvedData.output); // 返回 'output' 属性的值并转为字符串
-                }
-                return resolvedData; // 返回原始解析值，可以是任何类型
-            }
-
-            // Second pass: replace multiple {{...}} expressions within a string
-            while ((match = regex.exec(value)) !== null) {
-                const fullPlaceholder = match[0]; // 例如: {{extractedUrls}}
-                const path = match[1].trim(); // 例如: extractedUrls
-
-                let resolvedData = this._resolveVariablePath(path, inputData);
-                
-                // 特殊处理：如果解析结果是对象且包含 'output' 属性，则提取其值
-                if (typeof resolvedData === 'object' && resolvedData !== null && resolvedData.output !== undefined) {
-                    resolvedData = String(resolvedData.output); // 使用 'output' 属性的值并转为字符串
-                } else if (typeof resolvedData === 'object' && resolvedData !== null) {
-                    resolvedData = JSON.stringify(resolvedData); // 对于其他对象，将其 JSON 字符串化
-                }
-                
-                // Replace the placeholder with the string representation of the resolved data
-                resolved = resolved.replace(fullPlaceholder, resolvedData !== undefined ? String(resolvedData) : '');
-            }
-            return resolved;
-        }
-
-        // 解析变量路径 - 支持直接引用和兼容旧格式
-        _resolveVariablePath(path, inputData) {
-            console.log(`[ExecutionEngine] 解析变量路径: ${path}`);
-            console.log(`[ExecutionEngine] 可用输入数据:`, Object.keys(inputData));
-            
-            // 兼容模式：支持 input.xxx 格式（向后兼容）
-            if (path.startsWith('input.')) {
-                const actualPath = path.substring(6); // 移除 "input." 前缀
-                console.log(`[ExecutionEngine] 兼容模式 - 实际路径: ${actualPath}`);
-                return this._getNestedProperty(inputData, actualPath);
-            }
-            
-            // 直接引用模式：支持直接使用自定义输出名
-            // 例如: extractedUrls, extractedUrls[0], extractedUrls.url
-            const resolvedData = this._getNestedProperty(inputData, path);
-            
-            if (resolvedData !== undefined) {
-                console.log(`[ExecutionEngine] 直接引用成功: ${path} ->`, resolvedData);
-                    return resolvedData;
-            }
-            
-            console.warn(`[ExecutionEngine] 无法解析变量路径: ${path}`);
-            return undefined;
-        }
-    }
-
-    // 导出为全局单例
-    window.WorkflowEditor_ExecutionEngine = WorkflowEditor_ExecutionEngine.getInstance();
-=======
-// WorkflowEditor Execution Engine
-(function() {
-    'use strict';
-
-    class WorkflowEditor_ExecutionEngine {
-        constructor() {
-            if (WorkflowEditor_ExecutionEngine.instance) {
-                return WorkflowEditor_ExecutionEngine.instance;
-            }
-            
-            this.stateManager = null;
-            this.pluginManager = null;
-            this.connectionManager = null; // 连接管理器
-            this.isExecuting = false;
-            this.executionQueue = [];
-            this.nodeResults = new Map(); // 存储节点执行结果
-            this.nodeInputData = new Map(); // 存储节点输入数据
-            this.executedNodes = new Set(); // 全局执行状态跟踪
-            this.executingNodes = new Set(); // 正在执行的节点
-            
-            // 从 settings.json 读取配置
-            this.loadSettings();
-            
-            WorkflowEditor_ExecutionEngine.instance = this;
-            try {
-                console.log('[ExecutionEngine] URLRenderer router v2 loaded');
-            } catch (_) {}
-        }
-
-        static getInstance() {
-            if (!WorkflowEditor_ExecutionEngine.instance) {
-                WorkflowEditor_ExecutionEngine.instance = new WorkflowEditor_ExecutionEngine();
-            }
-            return WorkflowEditor_ExecutionEngine.instance;
-        }
-
-        // 初始化执行引擎
-        init(stateManager, pluginManager) {
-            this.stateManager = stateManager;
-            this.pluginManager = pluginManager;
-            
-            console.log('[ExecutionEngine] Initialized');
-        }
-
-        // 从 settings.json 加载配置
-        loadSettings() {
-            try {
-                const fs = require('fs');
-                const path = require('path');
-                const settingsPath = path.join(__dirname, '..', 'AppData', 'settings.json');
-                const settingsData = fs.readFileSync(settingsPath, 'utf8');
-                const settings = JSON.parse(settingsData);
-                
-                if (settings.vcpServerUrl) {
-                    const url = new URL(settings.vcpServerUrl);
-                    url.pathname = '/v1/human/tool';
-                    this.VCP_SERVER_URL = url.toString();
-                }
-                this.VCP_API_KEY = settings.vcpApiKey || '';
-                this.USER_NAME = settings.userName || 'Human';
-                
-                console.log('[ExecutionEngine] Settings loaded');
-            } catch (error) {
-                console.error('[ExecutionEngine] Failed to load settings:', error);
-            }
-        }
-
-        // 开始执行工作流
-        async executeWorkflow() {
-            if (this.isExecuting) {
-                console.warn('[ExecutionEngine] Workflow is already executing');
-                return;
-            }
-
-            if (!this.VCP_SERVER_URL || !this.VCP_API_KEY) {
-                throw new Error('VCP服务器配置未找到，请检查settings.json');
-            }
-
-            this.isExecuting = true;
-            this.nodeResults.clear();
-            this.nodeInputData.clear();
-            this.executedNodes.clear(); // 清空执行状态
-            this.executingNodes.clear(); // 清空正在执行状态
-            
-            try {
-                console.log('[ExecutionEngine] Starting workflow execution');
-                
-                // 获取所有节点和连接
-                const nodes = this.stateManager.getAllNodes();
-                
-                // 简化：直接从 StateManager 获取连接（单一数据源）
-                const connections = this.stateManager.getAllConnections();
-                console.log('[ExecutionEngine] 从 StateManager 获取连接:', connections.length);
-                
-                // 调试信息：输出连接详情
-                if (connections.length > 0) {
-                    console.log('[ExecutionEngine] 连接详情:');
-                    connections.forEach((conn, index) => {
-                        console.log(`  ${index + 1}. ${conn.sourceNodeId} → ${conn.targetNodeId} (${conn.targetParam})`);
-                    });
-                } else {
-                    console.warn('[ExecutionEngine] ⚠️ 没有找到任何连接，请检查连接是否正确保存');
-                }
-                
-                // 构建执行图
-                const executionGraph = this.buildExecutionGraph(nodes, connections);
-                
-                // 找到起始节点（没有输入连接的节点）
-                const startNodes = this.findStartNodes(nodes, connections);
-                
-                if (startNodes.length === 0) {
-                    throw new Error('未找到起始节点，请确保工作流有至少一个没有输入连接的节点');
-                }
-                
-                // 初始化节点输入数据
-                this.initializeNodeInputData(nodes);
-                
-                // 从起始节点开始执行
-                for (const startNode of startNodes) {
-                    await this.executeNodeChain(startNode, executionGraph);
-                }
-                
-                console.log('[ExecutionEngine] Workflow execution completed');
-                
-            } catch (error) {
-                console.error('[ExecutionEngine] Workflow execution failed:', error);
-                throw error;
-            } finally {
-                this.isExecuting = false;
-            }
-        }
-
-        // 构建执行图
-        buildExecutionGraph(nodes, connections) {
-            console.log(`[ExecutionEngine] 构建执行图 - 节点数: ${nodes.length}, 连接数: ${connections.length}`);
-            
-            // 打印所有连接信息
-            connections.forEach((connection, index) => {
-                console.log(`[ExecutionEngine] 连接 ${index + 1}: ${connection.sourceNodeId} -> ${connection.targetNodeId}`);
-                console.log(`[ExecutionEngine] 连接详情:`, connection);
-            });
-            
-            const graph = new Map();
-            
-            // 初始化图节点
-            nodes.forEach(node => {
-                graph.set(node.id, {
-                    node: node,
-                    inputs: [], // 输入连接
-                    outputs: [] // 输出连接
-                });
-            });
-            
-            // 添加连接关系
-            connections.forEach(connection => {
-                const sourceGraphNode = graph.get(connection.sourceNodeId);
-                const targetGraphNode = graph.get(connection.targetNodeId);
-                
-                console.log(`[ExecutionEngine] 处理连接: ${connection.sourceNodeId} -> ${connection.targetNodeId}`);
-                console.log(`[ExecutionEngine] 源节点存在: ${!!sourceGraphNode}, 目标节点存在: ${!!targetGraphNode}`);
-                
-                if (sourceGraphNode && targetGraphNode) {
-                    sourceGraphNode.outputs.push({
-                        targetNodeId: connection.targetNodeId,
-                        targetPort: connection.targetPort,
-                        connection: connection
-                    });
-                    
-                    targetGraphNode.inputs.push({
-                        sourceNodeId: connection.sourceNodeId,
-                        sourcePort: connection.sourcePort,
-                        targetPort: connection.targetPort,
-                        connection: connection
-                    });
-                    
-                    console.log(`[ExecutionEngine] ✓ 连接已添加到执行图`);
-                } else {
-                    console.warn(`[ExecutionEngine] ✗ 连接无效，跳过: ${connection.sourceNodeId} -> ${connection.targetNodeId}`);
-                }
-            });
-            
-            // 打印最终的执行图结构
-            graph.forEach((graphNode, nodeId) => {
-                console.log(`[ExecutionEngine] 节点 ${nodeId}: ${graphNode.inputs.length} 个输入, ${graphNode.outputs.length} 个输出`);
-            });
-            
-            return graph;
-        }
-
-        // 找到起始节点
-        findStartNodes(nodes, connections) {
-            const nodesWithInputs = new Set();
-            connections.forEach(conn => {
-                nodesWithInputs.add(conn.targetNodeId);
-            });
-            
-            return nodes.filter(node => !nodesWithInputs.has(node.id));
-        }
-
-        // 初始化节点输入数据
-        initializeNodeInputData(nodes) {
-            nodes.forEach(node => {
-                const inputData = {};
-                
-                // 如果节点有动态输入参数，初始化这些参数
-                if (node.dynamicInputs && Array.isArray(node.dynamicInputs)) {
-                    node.dynamicInputs.forEach(input => {
-                        inputData[input.name] = null;
-                    });
-                }
-                
-                this.nodeInputData.set(node.id, inputData);
-            });
-        }
-
-        // 执行节点链 - 使用拓扑排序避免循环依赖问题
-        async executeNodeChain(startNode, executionGraph) {
-            console.log(`[ExecutionEngine] 开始执行节点链，起始节点: ${startNode.id}`);
-            console.log(`[ExecutionEngine] 执行图包含 ${executionGraph.size} 个节点`);
-            
-            // 打印执行图的连接信息
-            executionGraph.forEach((graphNode, nodeId) => {
-                console.log(`[ExecutionEngine] 节点 ${nodeId}: ${graphNode.inputs.length} 个输入, ${graphNode.outputs.length} 个输出`);
-                graphNode.inputs.forEach((input, i) => {
-                    console.log(`[ExecutionEngine]   输入 ${i + 1}: 来自节点 ${input.sourceNodeId}`);
-                });
-                graphNode.outputs.forEach((output, i) => {
-                    console.log(`[ExecutionEngine]   输出 ${i + 1}: 到节点 ${output.targetNodeId}`);
-                });
-            });
-            
-            // 使用队列进行广度优先执行
-            const executionQueue = [startNode.id];
-            let maxIterations = executionGraph.size * 3; // 防止无限循环
-            let iterations = 0;
-            
-            while (executionQueue.length > 0 && iterations < maxIterations) {
-                iterations++;
-                const nodeId = executionQueue.shift();
-                
-                console.log(`[ExecutionEngine] 处理队列中的节点: ${nodeId} (迭代 ${iterations})`);
-                
-                // 跳过已执行的节点
-                if (this.executedNodes.has(nodeId)) {
-                    console.log(`[ExecutionEngine] 节点 ${nodeId} 已执行，跳过`);
-                    continue;
-                }
-                
-                // 检查循环依赖
-                if (this.executingNodes.has(nodeId)) {
-                    console.warn(`[ExecutionEngine] 跳过正在执行的节点: ${nodeId}`);
-                    continue;
-                }
-                
-                const graphNode = executionGraph.get(nodeId);
-                if (!graphNode) {
-                    console.error(`[ExecutionEngine] 节点 ${nodeId} 不存在于执行图中`);
-                    continue;
-                }
-                
-                // 检查所有输入节点是否已执行（使用全局执行状态）
-                const allInputsReady = graphNode.inputs.length === 0 || 
-                    graphNode.inputs.every(input => {
-                        const ready = this.executedNodes.has(input.sourceNodeId);
-                        console.log(`[ExecutionEngine] 检查输入节点 ${input.sourceNodeId}: ${ready ? '已执行' : '未执行'}`);
-                        return ready;
-                    });
-                
-                console.log(`[ExecutionEngine] 节点 ${nodeId} 所有输入是否就绪: ${allInputsReady}`);
-                
-                if (!allInputsReady) {
-                    // 将节点重新加入队列末尾，等待输入节点执行完成
-                    console.log(`[ExecutionEngine] 节点 ${nodeId} 输入未就绪，重新加入队列`);
-                    executionQueue.push(nodeId);
-                    continue;
-                }
-                
-                // 新的统一数据传播机制下，数据已经在 propagateOutputData 中直接展开到顶层
-                // 不再需要单独的数据收集步骤
-                
-                // 检查是否所有必需参数都已准备好
-                if (this.areRequiredInputsReady(nodeId, graphNode.node)) {
-                    this.executingNodes.add(nodeId);
-                    
-                    try {
-                        console.log(`[ExecutionEngine] 开始执行节点: ${nodeId}`);
-                        
-                        // 执行节点
-                        await this.executeNode(graphNode.node);
-                        
-                        console.log(`[ExecutionEngine] 节点 ${nodeId} 执行成功，开始传播数据`);
-                        
-                        // 传播输出数据到下游节点
-                        this.propagateOutputData(nodeId, graphNode);
-                        
-                        // 将下游节点加入执行队列
-                        graphNode.outputs.forEach(output => {
-                            if (!this.executedNodes.has(output.targetNodeId) && !executionQueue.includes(output.targetNodeId)) {
-                                console.log(`[ExecutionEngine] 将下游节点加入队列: ${output.targetNodeId}`);
-                                executionQueue.push(output.targetNodeId);
-                            } else {
-                                console.log(`[ExecutionEngine] 下游节点 ${output.targetNodeId} 已在队列中或已执行`);
-                            }
-                        });
-                        
-                        this.executedNodes.add(nodeId);
-                        console.log(`[ExecutionEngine] 节点 ${nodeId} 执行完成`);
-                        
-                    } catch (error) {
-                        console.error(`[ExecutionEngine] 节点 ${nodeId} 执行失败:`, error);
-                        throw error;
-                    } finally {
-                        this.executingNodes.delete(nodeId);
-                    }
-                } else {
-                    console.log(`[ExecutionEngine] 节点 ${nodeId} 必需输入未准备好，标记为已处理`);
-                    this.executedNodes.add(nodeId); // 标记为已处理，避免无限循环
-                }
-            }
-            
-            if (iterations >= maxIterations) {
-                console.warn(`[ExecutionEngine] 达到最大迭代次数 ${maxIterations}，可能存在循环依赖`);
-            }
-            
-            console.log(`[ExecutionEngine] 节点链执行完成，已执行节点:`, Array.from(this.executedNodes));
-        }
-
-        // 收集输入数据
-        collectInputData(nodeId, graphNode) {
-            const inputData = this.nodeInputData.get(nodeId) || {};
-            
-            console.log(`[ExecutionEngine] 开始收集节点 ${nodeId} 的输入数据`);
-            console.log(`[ExecutionEngine] 节点有 ${graphNode.inputs.length} 个输入连接`);
-            
-            graphNode.inputs.forEach(input => {
-                const sourceResult = this.nodeResults.get(input.sourceNodeId);
-                console.log(`[ExecutionEngine] 检查源节点 ${input.sourceNodeId} 的结果:`, sourceResult);
-                
-                if (sourceResult) {
-                    // 解析JSON数据并支持字段访问
-                    const processedData = this.processInputData(sourceResult);
-                    
-                    // 确保目标参数名有效，避免undefined键
-                    const targetParam = input.targetPort || input.connection?.targetParam || 'input';
-                    
-                    console.log(`[ExecutionEngine] 收集输入数据: ${input.sourceNodeId} -> ${nodeId}, 参数: ${targetParam}`);
-                    console.log(`[ExecutionEngine] 处理后的数据:`, processedData);
-                    
-                    // 只有当目标参数名有效时才设置数据
-                    if (targetParam && targetParam !== 'undefined') {
-                        inputData[targetParam] = processedData;
-                        console.log(`[ExecutionEngine] 成功设置输入参数 ${targetParam}`);
-                    } else {
-                        console.warn(`[ExecutionEngine] 跳过无效的目标参数名: ${targetParam}`);
-                    }
-                } else {
-                    console.warn(`[ExecutionEngine] 源节点 ${input.sourceNodeId} 没有结果数据`);
-                }
-            });
-            
-            console.log(`[ExecutionEngine] 收集完成，节点 ${nodeId} 的最终输入数据:`, inputData);
-            this.nodeInputData.set(nodeId, inputData);
-        }
-
-        // 检查必需输入是否准备好
-        areRequiredInputsReady(nodeId, node) {
-            const inputData = this.nodeInputData.get(nodeId) || {};
-            const nodeConfig = node.config || {};
-            
-            console.log(`[ExecutionEngine] 检查节点 ${nodeId} 的输入准备状态:`);
-            console.log(`[ExecutionEngine] - 输入数据:`, inputData);
-            console.log(`[ExecutionEngine] - 节点配置:`, nodeConfig);
-            console.log(`[ExecutionEngine] - 动态输入:`, node.dynamicInputs);
-            
-            // 如果没有动态输入参数，检查节点配置是否有必需的参数
-            if (!node.dynamicInputs || !Array.isArray(node.dynamicInputs)) {
-                console.log(`[ExecutionEngine] 节点 ${nodeId} 没有动态输入，检查配置参数`);
-                
-                // 对于文件操作节点，检查基本配置
-                if (node.pluginId === 'FileOperator') {
-                    // 如果配置中有url或从输入数据中获取到url，则认为准备就绪
-                    const hasUrl = nodeConfig.url || inputData.url;
-                    const hasDownloadDir = nodeConfig.downloadDir || inputData.downloadDir;
-                    
-                    console.log(`[ExecutionEngine] FileOperator 节点检查: url=${hasUrl}, downloadDir=${hasDownloadDir}`);
-                    
-                    if (!hasUrl && !hasDownloadDir) {
-                        console.log(`[ExecutionEngine] FileOperator 节点缺少必要参数`);
-                        return false;
-                    }
-                }
-                
-                return true;
-            }
-            
-            // 检查所有必需参数是否都有数据
-            for (const input of node.dynamicInputs) {
-                const hasInputData = inputData[input.name] !== null && inputData[input.name] !== undefined && inputData[input.name] !== '';
-                const hasConfigData = nodeConfig[input.name] !== null && nodeConfig[input.name] !== undefined && nodeConfig[input.name] !== '';
-                
-                console.log(`[ExecutionEngine] 检查参数 ${input.name}: required=${input.required}, hasInputData=${hasInputData}, hasConfigData=${hasConfigData}`);
-                
-                if (input.required && !hasInputData && !hasConfigData) {
-                    console.log(`[ExecutionEngine] Node ${nodeId} waiting for required input: ${input.name}`);
-                    return false;
-                }
-            }
-            
-            console.log(`[ExecutionEngine] 节点 ${nodeId} 所有必需输入已准备就绪`);
-            return true;
-        }
-
-        // 执行单个节点
-        async executeNode(node) {
-            console.log(`[ExecutionEngine] Executing node: ${node.id} (${node.name})`);
-            
-            // 更新节点状态为执行中
-            this.updateNodeStatus(node.id, 'running');
-            
-            try {
-                let result;
-                
-                if (node.category === 'auxiliary') {
-                    // 辅助节点的处理
-                    result = await this.executeAuxiliaryNode(node);
-                } else {
-                    // 插件节点的处理
-                    result = await this.executePluginNode(node);
-                }
-                
-                // 存储执行结果
-                this.nodeResults.set(node.id, result);
-                
-                // 更新节点状态为成功
-                this.updateNodeStatus(node.id, 'success');
-                
-                console.log(`[ExecutionEngine] Node ${node.id} executed successfully`);
-                
-            } catch (error) {
-                console.error(`[ExecutionEngine] Node ${node.id} execution failed:`, error);
-                
-                // 更新节点状态为失败
-                this.updateNodeStatus(node.id, 'error');
-                
-                throw error;
-            }
-        }
-
-        // 执行辅助节点
-        async executeAuxiliaryNode(node) {
-            const inputData = this.nodeInputData.get(node.id) || {};
-            
-            switch (node.pluginId) {
-                case 'textDisplay':
-                    return this.executeTextDisplayNode(node, inputData);
-                case 'imageDisplay':
-                    return this.executeImageDisplayNode(node, inputData);
-                case 'htmlDisplay':
-                    return this.executeHtmlDisplayNode(node, inputData);
-                case 'jsonDisplay':
-                    return this.executeJsonDisplayNode(node, inputData);
-                case 'urlRenderer':
-                    return this.executeUrlRendererNode(node, inputData);
-                case 'regex':
-                    return this.executeRegexNode(node, inputData);
-                case 'dataTransform':
-                    return this.executeDataTransformNode(node, inputData);
-                case 'codeEdit':
-                    return this.executeCodeEditNode(node, inputData);
-                case 'condition':
-                    return this.executeConditionNode(node, inputData);
-                case 'loop':
-                    return this.executeLoopNode(node, inputData);
-                case 'delay':
-                    return this.executeDelayNode(node, inputData);
-                case 'contentInput': // 新增内容输入器节点类型
-                    return this.executeContentInputNode(node);
-                case 'urlExtractor': // URL提取器节点类型
-                    return this.executeUrlExtractorNode(node, inputData);
-                case 'imageUpload': // 图片上传节点类型
-                    return this.executeImageUploadNode(node, inputData);
-                case 'aiCompose': // AI拼接器节点类型
-                    return this.executeAiComposeNode(node, inputData);
-                default:
-                    throw new Error(`未知的辅助节点类型: ${node.pluginId}`);
-            }
-        }
-
-        // 执行AI拼接器节点（转调 NodeManager 的实现）
-        async executeAiComposeNode(node, inputData) {
-            if (window.WorkflowEditor_NodeManager && window.WorkflowEditor_NodeManager.executeAiComposeNode) {
-                try {
-                    const result = await window.WorkflowEditor_NodeManager.executeAiComposeNode(node, inputData);
-                    return result;
-                } catch (error) {
-                    console.error('[ExecutionEngine] AI拼接器执行失败:', error);
-                    throw error;
-                }
-            } else {
-                throw new Error('AI拼接器功能未加载，请确保相关模块已正确加载');
-            }
-        }
-
-        // 执行内容输入器节点
-        async executeContentInputNode(node) {
-            console.log(`[ExecutionEngine] 执行内容输入器节点: ${node.id}`);
-            const content = node.config && node.config.content !== undefined ? node.config.content : '';
-            // 从节点配置中获取自定义输出参数名，如果未设置则默认为 'output'
-            const outputParamName = node.config && node.config.outputParamName ? node.config.outputParamName : 'output';
-            
-            console.log(`[ExecutionEngine] 内容输入器输出内容: ${content} (使用参数名: ${outputParamName})`);
-            
-            // 使用自定义的参数名作为输出对象的键
-            const result = {};
-            result[outputParamName] = content;
-            return result;
-        }
-
-        // 执行插件节点
-        async executePluginNode(node) {
-            const inputData = this.nodeInputData.get(node.id) || {};
-            
-            console.log(`[ExecutionEngine] 开始执行插件节点 ${node.id} (${node.name})`);
-            console.log(`[ExecutionEngine] 节点配置:`, node.config);
-            console.log(`[ExecutionEngine] 输入数据:`, inputData);
-            
-            // 合并节点配置和输入数据，支持数据引用解析
-            const allParams = {};
-            
-            // 先添加节点配置中的参数，支持模板变量解析
-            if (node.config) {
-                for (const [key, value] of Object.entries(node.config)) {
-                    const resolvedValue = this._resolveValue(value, inputData);
-                    
-                    // 统一的数据传播机制下，解析结果应该是简单类型
-                    if (typeof resolvedValue === 'object' && resolvedValue !== null) {
-                        // 对于对象类型，JSON 字符串化
-                        allParams[key] = JSON.stringify(resolvedValue);
-                        console.log(`[ExecutionEngine] JSON 字符串化对象参数 ${key}: ${allParams[key]}`);
-                    } else {
-                        // 对于简单类型，直接使用
-                        allParams[key] = resolvedValue;
-                        console.log(`[ExecutionEngine] 添加参数 ${key}: ${allParams[key]}`);
-                    }
-                }
-            }
-            
-            // 数据传播的目的是为模板变量提供数据源
-            // 一旦模板变量解析完成，就不需要再添加原始传播数据作为请求参数
-            // 只使用节点配置中已经解析好的参数即可
-            
-            console.log(`[ExecutionEngine] 使用节点配置参数，跳过原始传播数据的添加`);
-            console.log(`[ExecutionEngine] 输入数据仅用于模板变量解析:`, Object.keys(inputData));
-            
-            console.log(`[ExecutionEngine] 合并后的参数:`, allParams);
-            
-            // 构建请求体，参考 renderer.js 的格式
-            let requestBody = `<<<[TOOL_REQUEST]>>>\n`;
-            const requestParams = [];
-            
-            // 添加基础参数
-            requestParams.push(`maid:「始」${this.USER_NAME}「末」`);
-            requestParams.push(`tool_name:「始」${node.pluginId}「末」`);
-            
-            // 智能命令匹配：根据节点配置和插件信息选择正确的命令
-            let needsCommand = false;
-            let commandToUse = null;
-            
-            if (this.pluginManager) {
-                const pluginKey = `${node.category}_${node.pluginId}`;
-                const pluginInfo = this.pluginManager.getPluginInfo(pluginKey);
-                
-                if (pluginInfo && pluginInfo.commands && pluginInfo.commands.length > 0) {
-                    console.log(`[ExecutionEngine] 插件 ${node.pluginId} 找到 ${pluginInfo.commands.length} 个命令`);
-                    
-                    // 优先使用节点配置中的命令ID或名称
-                    const nodeCommandId = node.config && node.config.command;
-                    const nodeSelectedCommand = node.selectedCommand;
-                    const nodeCommandIdFromNode = node.commandId;
-                    
-                    console.log(`[ExecutionEngine] 节点命令配置: commandId=${nodeCommandId}, selectedCommand=${nodeSelectedCommand}, commandIdFromNode=${nodeCommandIdFromNode}`);
-                    
-                    // 智能匹配命令
-                    let matchedCommand = null;
-                    
-                    // 1. 首先尝试通过命令ID精确匹配
-                    if (nodeCommandId || nodeSelectedCommand || nodeCommandIdFromNode) {
-                        const targetCommandId = nodeCommandId || nodeSelectedCommand || nodeCommandIdFromNode;
-                        
-                        matchedCommand = pluginInfo.commands.find(cmd => 
-                            cmd.id === targetCommandId || 
-                            cmd.name === targetCommandId ||
-                            cmd.command === targetCommandId
-                        );
-                        
-                        if (matchedCommand) {
-                            console.log(`[ExecutionEngine] 通过命令ID匹配到命令: ${matchedCommand.name || matchedCommand.id}`);
-                        }
-                    }
-                    
-                    // 2. 如果没有匹配到，尝试通过参数匹配
-                    if (!matchedCommand) {
-                        console.log(`[ExecutionEngine] 尝试通过参数匹配命令`);
-                        
-                        // 分析节点配置中的参数，找到最匹配的命令
-                        const nodeParams = node.config || {};
-                        const paramKeys = Object.keys(nodeParams);
-                        
-                        console.log(`[ExecutionEngine] 节点参数: ${paramKeys.join(', ')}`);
-                        
-                        // 为每个命令计算匹配度
-                        let bestMatch = null;
-                        let bestScore = 0;
-                        
-                        for (const cmd of pluginInfo.commands) {
-                            let score = 0;
-                            
-                            // 检查命令的参数是否与节点参数匹配
-                            if (cmd.parameters && Array.isArray(cmd.parameters)) {
-                                for (const param of cmd.parameters) {
-                                    if (paramKeys.includes(param.name)) {
-                                        score += 1;
-                                    }
-                                }
-                            }
-                            
-                            // 检查命令名称是否与插件ID相关
-                            if (cmd.name && cmd.name.toLowerCase().includes(node.pluginId.toLowerCase())) {
-                                score += 0.5;
-                            }
-                            
-                            console.log(`[ExecutionEngine] 命令 ${cmd.name || cmd.id} 匹配度: ${score}`);
-                            
-                            if (score > bestScore) {
-                                bestScore = score;
-                                bestMatch = cmd;
-                            }
-                        }
-                        
-                        if (bestMatch && bestScore > 0) {
-                            matchedCommand = bestMatch;
-                            console.log(`[ExecutionEngine] 通过参数匹配选择命令: ${bestMatch.name || bestMatch.id} (匹配度: ${bestScore})`);
-                        }
-                    }
-                    
-                    // 3. 如果还是没有匹配到，使用第一个命令作为默认
-                    if (!matchedCommand) {
-                        matchedCommand = pluginInfo.commands[0];
-                        console.log(`[ExecutionEngine] 使用默认命令: ${matchedCommand.name || matchedCommand.id}`);
-                    }
-                    
-                    // 设置命令信息
-                    needsCommand = matchedCommand.needsCommand || false;
-                    
-                    if (needsCommand) {
-                        // 优先使用匹配到的命令的command，然后使用节点配置
-                        commandToUse = matchedCommand.command || 
-                                     (node.config && node.config.command) || 
-                                     node.selectedCommand || 
-                                     node.commandId ||
-                                     matchedCommand.name ||
-                                     matchedCommand.id;
-                    }
-                    
-                    console.log(`[ExecutionEngine] 最终选择 - 插件 ${node.pluginId} needsCommand: ${needsCommand}, command: ${commandToUse}`);
-                } else {
-                    console.log(`[ExecutionEngine] 未找到插件 ${pluginKey} 的信息，跳过command参数`);
-                }
-            }
-            
-            // 只有需要command参数的插件才添加command参数
-            if (needsCommand && commandToUse) {
-                requestParams.push(`command:「始」${commandToUse}「末」`);
-                console.log(`[ExecutionEngine] 使用指令: ${commandToUse}`);
-            } else {
-                console.log(`[ExecutionEngine] 节点 ${node.id} (${node.pluginId}) 不需要command参数`);
-            }
-            
-            // 添加所有参数（配置 + 输入数据）
-            for (const [key, value] of Object.entries(allParams)) {
-                // 确保值不是 null, undefined 或空字符串，除非插件明确需要空值
-                if (value !== null && value !== undefined && value !== '') { 
-                    const valueStr = typeof value === 'object' ? JSON.stringify(value) : String(value);
-                    requestParams.push(`${key}:「始」${valueStr}「末」`);
-                    console.log(`[ExecutionEngine] 添加参数 ${key}: ${valueStr}`);
-                } else {
-                    console.log(`[ExecutionEngine] 参数 ${key} 的值为 ${value}，跳过添加`);
-                }
-            }
-            
-            // 构建最终请求体，最后一个参数不加逗号
-            for (let i = 0; i < requestParams.length; i++) {
-                if (i === requestParams.length - 1) {
-                    // 最后一个参数不加逗号
-                    requestBody += `${requestParams[i]}\n`;
-                } else {
-                    // 其他参数加逗号
-                    requestBody += `${requestParams[i]},\n`;
-                }
-            }
-            
-            requestBody += `<<<[END_TOOL_REQUEST]>>>`;
-            
-            console.log(`[ExecutionEngine] 完整请求体:`, requestBody);
-            console.log(`[ExecutionEngine] 请求URL: ${this.VCP_SERVER_URL}`);
-            
-            // 发送请求
-            const startTime = Date.now();
-            console.log(`[ExecutionEngine] 发送请求到服务器...`);
-            
-            const response = await fetch(this.VCP_SERVER_URL, {
-                method: 'POST',
-                headers: {
-                    'Content-Type': 'text/plain;charset=UTF-8',
-                    'Authorization': `Bearer ${this.VCP_API_KEY}`
-                },
-                body: requestBody
-            });
-            
-            const endTime = Date.now();
-            console.log(`[ExecutionEngine] 请求耗时: ${endTime - startTime}ms`);
-            console.log(`[ExecutionEngine] 响应状态: ${response.status} ${response.statusText}`);
-            console.log(`[ExecutionEngine] 响应头:`, Object.fromEntries(response.headers.entries()));
-            
-            const responseText = await response.text();
-            console.log(`[ExecutionEngine] 原始响应文本:`, responseText);
-            
-            if (!response.ok) {
-                console.error(`[ExecutionEngine] 请求失败: HTTP ${response.status}`);
-                try {
-                    const errorJson = JSON.parse(responseText);
-                    console.error(`[ExecutionEngine] 错误详情:`, errorJson);
-                    throw new Error(`HTTP ${response.status}: ${errorJson.error || responseText}`);
-                } catch (e) {
-                    console.error(`[ExecutionEngine] 解析错误响应失败:`, e);
-                    throw new Error(`HTTP ${response.status}: ${responseText}`);
-                }
-            }
-            
-            let data;
-            try {
-                data = JSON.parse(responseText);
-                console.log(`[ExecutionEngine] 解析后的响应数据:`, data);
-            } catch (e) {
-                console.error(`[ExecutionEngine] 解析响应JSON失败:`, e);
-                console.log(`[ExecutionEngine] 将响应文本作为结果返回`);
-                return responseText;
-            }
-            
-            // 直接使用插件输出，不进行过滤 - 保持数据流透明
-            let result = data;
-            console.log(`[ExecutionEngine] 插件原始输出:`, result);
-            
-            // 如果数据有特定的结构，尝试提取有用的信息
-            if (data.result && typeof data.result.content === 'string') {
-                console.log(`[ExecutionEngine] 尝试解析 result.content:`, data.result.content);
-                try {
-                    const parsedContent = JSON.parse(data.result.content);
-                    console.log(`[ExecutionEngine] 解析后的 content:`, parsedContent);
-                    result = parsedContent.original_plugin_output || parsedContent;
-                    console.log(`[ExecutionEngine] 最终提取的结果:`, result);
-                } catch (e) {
-                    console.log(`[ExecutionEngine] 解析 content 失败，使用原始数据:`, e);
-                    result = data;
-                }
-            }
-            
-            // 添加执行元数据，但不影响原始数据
-            if (result && typeof result === 'object') {
-                result._metadata = {
-                    executedBy: node.id,
-                    timestamp: new Date().toISOString(),
-                    executionId: this.executionId || 'unknown'
-                };
-            }
-            
-            // 检查结果中是否包含错误信息
-            if (result && typeof result === 'object') {
-                if (result.error) {
-                    console.error(`[ExecutionEngine] 插件返回错误:`, result.error);
-                }
-                if (result.success !== undefined) {
-                    console.log(`[ExecutionEngine] 插件执行状态:`, result.success ? '成功' : '失败');
-                }
-                if (result.message) {
-                    console.log(`[ExecutionEngine] 插件消息:`, result.message);
-                }
-                if (result.data) {
-                    console.log(`[ExecutionEngine] 插件数据:`, result.data);
-                }
-            }
-            
-            console.log(`[ExecutionEngine] 节点 ${node.id} 执行完成，返回结果:`, result);
-            return result;
-        }
-
-        // 执行正则表达式节点
-        executeRegexNode(node, inputData) {
-            const config = node.config || {};
-            const { pattern, flags = 'g', operation = 'match', replacement = '' } = config;
-            
-            // 从输入数据中提取文本内容
-            let text = '';
-            if (inputData.input && typeof inputData.input === 'object') {
-                // 如果输入是对象，尝试提取文本内容
-                text = inputData.input.original_plugin_output || 
-                       inputData.input.text || 
-                       inputData.input.content || 
-                       inputData.input.message ||
-                       JSON.stringify(inputData.input);
-            } else if (inputData.input) {
-                text = String(inputData.input);
-            } else if (inputData.text) {
-                text = inputData.text;
-            } else {
-                // 如果没有找到文本，将整个输入转为字符串
-                text = JSON.stringify(inputData);
-            }
-            
-            if (!pattern) {
-                throw new Error('正则表达式节点需要 pattern 参数');
-            }
-            
-            console.log(`[ExecutionEngine] 正则处理 - 文本: ${text.substring(0, 100)}...`);
-            console.log(`[ExecutionEngine] 正则处理 - 模式: ${pattern}`);
-            
-            try {
-                const regex = new RegExp(pattern, flags);
-                let result;
-
-                switch (operation) {
-                    case 'match':
-                        const matches = [];
-                        const captureGroups = [];
-                        let match;
-                        while ((match = regex.exec(text)) !== null) {
-                            matches.push(match[0]); // 完整匹配
-                            // 如果有捕获组，使用捕获组的内容；否则使用完整匹配
-                            if (match.length > 1) {
-                                captureGroups.push(match[1]); // 第一个捕获组
-                            } else {
-                                captureGroups.push(match[0]); // 完整匹配
-                            }
-                            if (!flags.includes('g')) break;
-                        }
-                        
-                        return {
-                            matches: matches,
-                            output: captureGroups, // 返回捕获组内容
-                            text: text
-                        };
-                    
-                    case 'replace':
-                        result = text.replace(regex, replacement);
-                        return { output: result };
-                    
-                    case 'test':
-                        result = regex.test(text);
-                        return { output: result };
-                    
-                    case 'split':
-                        result = text.split(regex);
-                        return { output: result };
-                    
-                    default:
-                        result = text.match(regex);
-                        return { output: result || [], matches: result || [] };
-                }
-            } catch (error) {
-                throw new Error(`正则表达式执行失败: ${error.message}`);
-            }
-        }
-
-        // 执行数据转换节点
-        executeDataTransformNode(node, inputData) {
-            console.log('[ExecutionEngine] 数据转换 - 输入数据:', inputData);
-            console.log('[ExecutionEngine] 数据转换 - 节点配置:', node.config);
-            
-            const { transformType, customScript, outputParamName } = node.config || {};
-            let result;
-            
-            try {
-                if (transformType === 'custom' && customScript) {
-                    // 自定义脚本转换 - 将所有输入数据作为变量传递给脚本
-                    const scriptVars = Object.keys(inputData);
-                    const scriptValues = Object.values(inputData);
-                    
-                    console.log('[ExecutionEngine] 执行自定义脚本，可用变量:', scriptVars);
-                    
-                    // 创建函数，将所有输入数据作为参数传递
-                    const func = new Function(...scriptVars, customScript);
-                    result = func(...scriptValues);
-                    
-                    console.log('[ExecutionEngine] 自定义脚本执行结果:', result);
-                } else {
-                    // 默认转换：如果有 data 参数则使用，否则使用第一个输入参数
-                    const dataKey = inputData.data !== undefined ? 'data' : Object.keys(inputData)[0];
-                    const data = inputData[dataKey];
-                    
-                    console.log('[ExecutionEngine] 默认转换，使用参数:', dataKey, '值:', data);
-                    
-                    switch (transformType) {
-                        case 'json':
-                            result = typeof data === 'string' ? JSON.parse(data) : data;
-                            break;
-                        case 'string':
-                            result = typeof data === 'object' ? JSON.stringify(data) : String(data);
-                            break;
-                        case 'array':
-                            result = Array.isArray(data) ? data : [data];
-                            break;
-                        default:
-                            result = data;
-                    }
-                }
-                
-                // 使用自定义输出参数名或默认的 'result'
-                const outputKey = outputParamName || 'result';
-                const output = { [outputKey]: result };
-                
-                console.log('[ExecutionEngine] 数据转换完成，输出:', output);
-                return output;
-                
-            } catch (error) {
-                console.error('[ExecutionEngine] 数据转换执行失败:', error);
-                throw new Error(`数据转换失败: ${error.message}`);
-            }
-        }
-
-        // 执行代码编辑节点
-        async executeCodeEditNode(node, inputData) {
-            console.log('[ExecutionEngine] 执行代码编辑节点:', node.id);
-            console.log('[ExecutionEngine] 输入数据:', inputData);
-            console.log('[ExecutionEngine] 节点配置:', node.config);
-            
-            const config = node.config || {};
-            const { language = 'javascript', code = '', operation = 'format' } = config;
-            
-            // 获取输入内容
-            let inputContent = '';
-            if (inputData.input !== undefined) {
-                if (typeof inputData.input === 'object') {
-                    inputContent = JSON.stringify(inputData.input, null, 2);
-                } else {
-                    inputContent = String(inputData.input);
-                }
-            } else if (inputData.code) {
-                inputContent = inputData.code;
-            } else if (code) {
-                inputContent = code;
-            }
-            
-            console.log('[ExecutionEngine] 代码编辑 - 输入内容:', inputContent.substring(0, 200) + '...');
-            console.log('[ExecutionEngine] 代码编辑 - 语言:', language, '操作:', operation);
-            
-            try {
-                let result;
-                
-                switch (operation) {
-                    case 'format':
-                        result = this.formatCode(inputContent, language);
-                        break;
-                    
-                    case 'minify':
-                        result = this.minifyCode(inputContent, language);
-                        break;
-                    
-                    case 'validate':
-                        result = this.validateCode(inputContent, language);
-                        break;
-                    
-                    case 'execute':
-                        if (language === 'javascript') {
-                            try {
-                                // 创建安全的执行环境
-                                const func = new Function('input', 'inputData', `
-                                    ${inputContent}
-                                    // 如果代码没有返回值，返回输入数据
-                                    if (typeof result !== 'undefined') return result;
-                                    return input;
-                                `);
-                                result = func(inputData.input, inputData);
-                            } catch (error) {
-                                throw new Error(`JavaScript执行失败: ${error.message}`);
-                            }
-                        } else {
-                            throw new Error(`不支持执行 ${language} 代码`);
-                        }
-                        break;
-                    
-                    default:
-                        result = inputContent;
-                }
-                
-                console.log('[ExecutionEngine] 代码编辑结果:', result);
-                
-                // 使用自定义输出参数名
-                const outputParamName = config.outputParamName || 'output';
-                return { [outputParamName]: result };
-                
-            } catch (error) {
-                console.error('[ExecutionEngine] 代码编辑执行失败:', error);
-                throw new Error(`代码编辑失败: ${error.message}`);
-            }
-        }
-
-        // 执行条件判断节点
-        async executeConditionNode(node, inputData) {
-            console.log('[ExecutionEngine] 执行条件判断节点:', node.id);
-            console.log('[ExecutionEngine] 输入数据:', inputData);
-            console.log('[ExecutionEngine] 节点配置:', node.config);
-            
-            const config = node.config || {};
-            const { condition, operator = '==', value = '' } = config;
-            
-            // 获取输入值
-            let inputValue = inputData.input;
-            if (inputValue === undefined && Object.keys(inputData).length > 0) {
-                inputValue = Object.values(inputData)[0]; // 使用第一个输入值
-            }
-            
-            console.log('[ExecutionEngine] 条件判断 - 输入值:', inputValue, '操作符:', operator, '比较值:', value);
-            
-            try {
-                let result = false;
-                
-                switch (operator) {
-                    case '==':
-                        result = inputValue == value;
-                        break;
-                    case '!=':
-                        result = inputValue != value;
-                        break;
-                    case '>':
-                        result = Number(inputValue) > Number(value);
-                        break;
-                    case '<':
-                        result = Number(inputValue) < Number(value);
-                        break;
-                    case '>=':
-                        result = Number(inputValue) >= Number(value);
-                        break;
-                    case '<=':
-                        result = Number(inputValue) <= Number(value);
-                        break;
-                    case 'contains':
-                        result = String(inputValue).includes(String(value));
-                        break;
-                    case 'startsWith':
-                        result = String(inputValue).startsWith(String(value));
-                        break;
-                    case 'endsWith':
-                        result = String(inputValue).endsWith(String(value));
-                        break;
-                    default:
-                        // 自定义条件表达式
-                        if (condition) {
-                            const func = new Function('input', 'value', `return ${condition}`);
-                            result = func(inputValue, value);
-                        }
-                }
-                
-                console.log('[ExecutionEngine] 条件判断结果:', result);
-                
-                // 根据结果返回到不同的输出端口
-                if (result) {
-                    return { true: inputValue, result: true };
-                } else {
-                    return { false: inputValue, result: false };
-                }
-                
-            } catch (error) {
-                console.error('[ExecutionEngine] 条件判断执行失败:', error);
-                throw new Error(`条件判断失败: ${error.message}`);
-            }
-        }
-
-        // 执行循环控制节点
-        async executeLoopNode(node, inputData) {
-            console.log('[ExecutionEngine] 执行循环控制节点:', node.id);
-            console.log('[ExecutionEngine] 输入数据:', inputData);
-            console.log('[ExecutionEngine] 节点配置:', node.config);
-            
-            const config = node.config || {};
-            const { loopType = 'forEach', maxIterations = 100 } = config;
-            
-            let items = [];
-            let inputValue = inputData.input;
-            
-            // 获取循环项目
-            if (inputData.items && Array.isArray(inputData.items)) {
-                items = inputData.items;
-            } else if (Array.isArray(inputValue)) {
-                items = inputValue;
-            } else if (inputValue !== undefined) {
-                items = [inputValue]; // 单个值转为数组
-            }
-            
-            console.log('[ExecutionEngine] 循环控制 - 类型:', loopType, '项目数:', items.length, '最大迭代:', maxIterations);
-            
-            try {
-                const results = [];
-                let iterations = Math.min(items.length, maxIterations);
-                
-                switch (loopType) {
-                    case 'forEach':
-                        for (let i = 0; i < iterations; i++) {
-                            results.push({
-                                item: items[i],
-                                index: i,
-                                total: items.length
-                            });
-                        }
-                        break;
-                    
-                    case 'times':
-                        const times = Math.min(Number(inputValue) || 1, maxIterations);
-                        for (let i = 0; i < times; i++) {
-                            results.push({
-                                item: i + 1,
-                                index: i,
-                                total: times
-                            });
-                        }
-                        break;
-                    
-                    case 'while':
-                        // 简单的while循环实现
-                        let count = 0;
-                        while (count < maxIterations && inputValue) {
-                            results.push({
-                                item: count + 1,
-                                index: count,
-                                total: maxIterations
-                            });
-                            count++;
-                            // 简单条件：如果输入是数字，递减到0
-                            if (typeof inputValue === 'number') {
-                                inputValue--;
-                            } else {
-                                break; // 避免无限循环
-                            }
-                        }
-                        break;
-                }
-                
-                console.log('[ExecutionEngine] 循环控制结果:', results.length, '项');
-                
-                return {
-                    output: results,
-                    items: results.map(r => r.item),
-                    count: results.length
-                };
-                
-            } catch (error) {
-                console.error('[ExecutionEngine] 循环控制执行失败:', error);
-                throw new Error(`循环控制失败: ${error.message}`);
-            }
-        }
-
-        // 执行延时等待节点
-        async executeDelayNode(node, inputData) {
-            console.log('[ExecutionEngine] 执行延时等待节点:', node.id);
-            console.log('[ExecutionEngine] 输入数据:', inputData);
-            console.log('[ExecutionEngine] 节点配置:', node.config);
-            
-            const config = node.config || {};
-            const { delay = 1000, unit = 'milliseconds' } = config;
-            
-            let delayMs = delay;
-            switch (unit) {
-                case 'seconds':
-                    delayMs = delay * 1000;
-                    break;
-                case 'minutes':
-                    delayMs = delay * 60 * 1000;
-                    break;
-            }
-            
-            console.log('[ExecutionEngine] 延时等待:', delayMs, 'ms');
-            
-            await new Promise(resolve => setTimeout(resolve, delayMs));
-            
-            // 返回输入数据
-            return { output: inputData.input || inputData };
-        }
-
-        // 执行URL提取器节点
-        async executeUrlExtractorNode(node, inputData) {
-            console.log('[ExecutionEngine] 执行URL提取器节点:', node.id);
-            console.log('[ExecutionEngine] 输入数据:', inputData);
-            console.log('[ExecutionEngine] 节点配置:', node.config);
-            
-            // 调用NodeManager中的URL提取器实现
-            if (window.WorkflowEditor_NodeManager && window.WorkflowEditor_NodeManager.executeUrlExtractorNode) {
-                try {
-                    const result = await window.WorkflowEditor_NodeManager.executeUrlExtractorNode(node, inputData);
-                    console.log('[ExecutionEngine] URL提取器执行结果:', result);
-                    return result;
-                } catch (error) {
-                    console.error('[ExecutionEngine] URL提取器执行失败:', error);
-                    throw error;
-                }
-            } else {
-                throw new Error('URL提取器功能未加载，请确保相关模块已正确加载');
-            }
-        }
-
-        // 执行图片上传节点
-        async executeImageUploadNode(node, inputData) {
-            console.log('[ExecutionEngine] 执行图片上传节点:', node.id);
-            console.log('[ExecutionEngine] 输入数据:', inputData);
-            console.log('[ExecutionEngine] 节点配置:', node.config);
-            
-            // 调用NodeManager中的图片上传节点实现
-            if (window.WorkflowEditor_NodeManager && window.WorkflowEditor_NodeManager.executeImageUploadNode) {
-                try {
-                    const result = await window.WorkflowEditor_NodeManager.executeImageUploadNode(node, inputData);
-                    console.log('[ExecutionEngine] 图片上传节点执行结果:', result);
-                    return result;
-                } catch (error) {
-                    console.error('[ExecutionEngine] 图片上传节点执行失败:', error);
-                    throw error;
-                }
-            } else {
-                throw new Error('图片上传功能未加载，请确保相关模块已正确加载');
-            }
-        }
-
-        // 代码格式化方法
-        formatCode(code, language) {
-            try {
-                switch (language) {
-                    case 'json':
-                        const parsed = JSON.parse(code);
-                        return JSON.stringify(parsed, null, 2);
-                    
-                    case 'javascript':
-                        // 简单的JavaScript格式化
-                        return code
-                            .replace(/;/g, ';\n')
-                            .replace(/{/g, '{\n')
-                            .replace(/}/g, '\n}')
-                            .replace(/,/g, ',\n')
-                            .split('\n')
-                            .map(line => line.trim())
-                            .filter(line => line.length > 0)
-                            .join('\n');
-                    
-                    case 'html':
-                        // 简单的HTML格式化
-                        return code
-                            .replace(/></g, '>\n<')
-                            .replace(/^\s+|\s+$/g, '');
-                    
-                    case 'css':
-                        // 简单的CSS格式化
-                        return code
-                            .replace(/{/g, ' {\n')
-                            .replace(/}/g, '\n}\n')
-                            .replace(/;/g, ';\n')
-                            .replace(/,/g, ',\n');
-                    
-                    default:
-                        return code;
-                }
-            } catch (error) {
-                console.warn('[ExecutionEngine] 代码格式化失败:', error);
-                return code;
-            }
-        }
-
-        // 代码压缩方法
-        minifyCode(code, language) {
-            try {
-                switch (language) {
-                    case 'json':
-                        const parsed = JSON.parse(code);
-                        return JSON.stringify(parsed);
-                    
-                    case 'javascript':
-                        // 简单的JavaScript压缩
-                        return code
-                            .replace(/\s+/g, ' ')
-                            .replace(/;\s/g, ';')
-                            .replace(/{\s/g, '{')
-                            .replace(/\s}/g, '}')
-                            .trim();
-                    
-                    case 'css':
-                        // 简单的CSS压缩
-                        return code
-                            .replace(/\s+/g, ' ')
-                            .replace(/;\s/g, ';')
-                            .replace(/{\s/g, '{')
-                            .replace(/\s}/g, '}')
-                            .trim();
-                    
-                    default:
-                        return code.replace(/\s+/g, ' ').trim();
-                }
-            } catch (error) {
-                console.warn('[ExecutionEngine] 代码压缩失败:', error);
-                return code;
-            }
-        }
-
-        // 代码验证方法
-        validateCode(code, language) {
-            try {
-                switch (language) {
-                    case 'json':
-                        JSON.parse(code);
-                        return { valid: true, message: 'JSON格式正确' };
-                    
-                    case 'javascript':
-                        new Function(code);
-                        return { valid: true, message: 'JavaScript语法正确' };
-                    
-                    case 'html':
-                        // 简单的HTML验证
-                        const parser = new DOMParser();
-                        const doc = parser.parseFromString(code, 'text/html');
-                        const errors = doc.querySelectorAll('parsererror');
-                        if (errors.length > 0) {
-                            return { valid: false, message: 'HTML格式错误' };
-                        }
-                        return { valid: true, message: 'HTML格式正确' };
-                    
-                    default:
-                        return { valid: true, message: '语法检查不可用' };
-                }
-            } catch (error) {
-                return { valid: false, message: error.message };
-            }
-        }
-
-        // 执行URL渲染器节点 - 使用批量渲染补丁
-        executeUrlRendererNode(node, inputData) {
-            console.log(`[ExecutionEngine] 执行URL渲染器节点:`, node.id);
-            console.log(`[ExecutionEngine] 节点配置:`, node.config);
-            console.log(`[ExecutionEngine] 输入数据:`, inputData);
-            
-            // 检查是否有批量渲染补丁可用
             if (window.WorkflowEditor_NodeManager && typeof window.WorkflowEditor_NodeManager.executeUrlRendererNode === 'function') {
                 console.log('[ExecutionEngine] 使用唯一URL渲染入口 (NodeManager.executeUrlRendererNode)');
                 return window.WorkflowEditor_NodeManager.executeUrlRendererNode.call(
@@ -3788,5 +1951,4 @@
 
     // 导出为全局单例
     window.WorkflowEditor_ExecutionEngine = WorkflowEditor_ExecutionEngine.getInstance();
->>>>>>> e18512db
 })();